// Handle completions where the prefix looks like an sclang Singleton / global object, e.g.:
//   Ndef(\name)
//   Pdef(\name)
//   MIDIdef(\name)

+LSPCompletionHandler {
    *singletonHandler {
        ^LSPCompletionHandler.prNew(
            name: "singleton",
            trigger: "(",
            prefixHandler: {
                |prefix|
                var prefixClass = prefix.findRegexp("[^\\w-]*([A-Z]\\w*)$");
                
                Log('LanguageServer.quark').info("prefix: %, prefixClass: %", prefix, prefixClass);
                
                if (prefixClass.notEmpty) {
                    prefixClass = prefixClass[1][1];
                    if ((prefixClass = prefixClass.asSymbol.asClass).notNil and: {
                        prefixClass.isDefClass
                    }) {
                        prefixClass
                    } {
                        nil
                    }
                } {
                    nil
                }
            },
            action: {
                |prefixClass, trigger, completion, provideCompletionsFunc|
                var results, defNames;
                
                defNames = prefixClass.prGetNames.asArray.postln;
                                
                results = defNames.collectAs({
                    |name|
                    var shouldQuote = matchRegexp("\\\\W", name.asString);
                    
                    shouldQuote.if({
                        name = "'" ++ name ++ "'"
                    }, {
                        name = "\\" ++ name
                    });

                    name = name.asString;
                    (
                        label: 			name,
                        insertText:		"%$0".format(name),
                        insertTextFormat: 2, // Snippet,
                        labelDetails:	(
                            detail: "  %(%)".format(prefixClass.name, name),
                        ),
                        kind: 			6 // CompletionItemKind.Variable
                    )
                }, Array);
                
                provideCompletionsFunc.value(results, false);
            }
        )
    }
}

+Object  {
    *isDefClass { ^false }
    *prGetNames { ^this.all !? _.keys ?? {[]} } // this is valid for MOST def classes....
}

+Ndef {
    *isDefClass { ^true }
<<<<<<< HEAD
    *prGetNames {
        var proxyspace = this.all[Server.default.name];
        ^if(proxyspace.notNil) {
            proxyspace.keys
        } {
            Set.new
        }
    } // @TODO Search across all servers here?
=======
    *prGetNames { ^this.all[Server.default.name] !? _.keys ?? {[]} } // @TODO Search across all servers here?
>>>>>>> 8869a70e
}

+Pdef { *isDefClass { ^true } }
+Tdef { *isDefClass { ^true } }
+Fdef { *isDefClass { ^true } }
+HIDdef { *isDefClass { ^true } }
+MIDIdef { *isDefClass { ^true } }
+OSCdef { *isDefClass { ^true } }<|MERGE_RESOLUTION|>--- conflicted
+++ resolved
@@ -31,8 +31,8 @@
                 |prefixClass, trigger, completion, provideCompletionsFunc|
                 var results, defNames;
                 
-                defNames = prefixClass.prGetNames.asArray.postln;
-                                
+                defNames = prefixClass.prGetNames.asArray;
+                
                 results = defNames.collectAs({
                     |name|
                     var shouldQuote = matchRegexp("\\\\W", name.asString);
@@ -42,7 +42,7 @@
                     }, {
                         name = "\\" ++ name
                     });
-
+                    
                     name = name.asString;
                     (
                         label: 			name,
@@ -63,23 +63,19 @@
 
 +Object  {
     *isDefClass { ^false }
-    *prGetNames { ^this.all !? _.keys ?? {[]} } // this is valid for MOST def classes....
+        *prGetNames { ^this.all !? _.keys ?? {[]} } // this is valid for MOST def classes....
 }
 
 +Ndef {
     *isDefClass { ^true }
-<<<<<<< HEAD
-    *prGetNames {
-        var proxyspace = this.all[Server.default.name];
-        ^if(proxyspace.notNil) {
-            proxyspace.keys
-        } {
-            Set.new
-        }
-    } // @TODO Search across all servers here?
-=======
-    *prGetNames { ^this.all[Server.default.name] !? _.keys ?? {[]} } // @TODO Search across all servers here?
->>>>>>> 8869a70e
+        *prGetNames {
+            var proxyspace = this.all[Server.default.name];
+            ^if(proxyspace.notNil) {
+                proxyspace.keys
+            } {
+                Set.new
+            }
+        } // @TODO Search across all servers here?
 }
 
 +Pdef { *isDefClass { ^true } }
