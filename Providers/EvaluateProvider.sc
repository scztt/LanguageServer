// https://microsoft.github.io/language-server-protocol/specifications/lsp/3.17/specification/#textDocument_implementation
EvaluateProvider : LSPProvider {
    var resultPrefix="> ";
    var postResult=true;
    
    *methodNames {
        ^[
            "textDocument/evaluateSelection",
        ]
    }
    *clientCapabilityName { ^"textDocument.evaluation" }
    *serverCapabilityName { ^"evaluationProvider" }
    
    init {
        |clientCapabilities|
        server.addDependant({
            |server, message, value|
            if (message == \clientOptions) {
                resultPrefix = value['sclang.evaluateResultPrefix'] ?? {"> "};
                postResult = value['sclang.postEvaluateResults'] ? true;
            }
        })
    }
    
    options {
        ^()
    }
    
    onReceived {
        |method, params|
        var source, document, function, result, resultStream;
        
        source = params["sourceCode"];
        document = LSPDocument.findByQUuid(params["textDocument"]["uri"].urlDecode);
        
        result = ();
        
        thisProcess.interpreter.preProcessor !? { |pre| pre.value(source, thisProcess.interpreter) };
        function = source.compile();

        if (function.isNil) {
            result[\compileError] = "Compile error?"
        } {
            LSPConnection.handlerThread.next({
                thisProcess.nowExecutingPath = document.path;
                try {
                    resultStream = CollStream("");
                    function.value().printOn(resultStream);
                    result[\result] = resultStream.collection;
                    
                    if (postResult) {
                        resultPrefix.post;
                        resultStream.contents.postln;
                    }
                } {
                    |error|
                    result[\error] = error.errorString;
                    
                    if (postResult) {
                        error.reportError
                    }
                };
                thisProcess.nowExecutingPath = nil;
            });
        };
                
        ^result
    }
}

<<<<<<< HEAD
	init {
		|clientCapabilities|
		server.addDependant({
			|server, message, value|
			if (message == \clientOptions) {
				resultPrefix = value['sclang.evaluateResultPrefix'] ?? {"> "};
				postResult = value['sclang.postEvaluateResults'] ? true;
			}
		})
	}

	options {
		^()
	}

	onReceived {
		|method, params|
		var source, document, function, result, resultStream;

		source = params["sourceCode"];
		document = LSPDocument.findByQUuid(params["textDocument"]["uri"].urlDecode);

		thisProcess.nowExecutingPath = document.path;

		result = ();

		source = thisProcess.interpreter.preProcessor.value(source) ?? { source };
		function = source.compile();
		if (function.isNil) {
			result[\compileError] = "Compile error?"
		} {
			try {
				resultStream = CollStream("");
				function.value().printOn(resultStream);
				result[\result] = resultStream.collection;

				if (postResult) {
					resultPrefix.post;
					resultStream.contents.postln;
				}
			} {
				|error|
				result[\error] = error.errorString;

				if (postResult) {
					error.reportError
				}
			};
		};

		thisProcess.nowExecutingPath = nil;

		^result
	}
}
=======
>>>>>>> 8869a70e
<|MERGE_RESOLUTION|>--- conflicted
+++ resolved
@@ -37,7 +37,7 @@
         
         thisProcess.interpreter.preProcessor !? { |pre| pre.value(source, thisProcess.interpreter) };
         function = source.compile();
-
+        
         if (function.isNil) {
             result[\compileError] = "Compile error?"
         } {
@@ -63,66 +63,8 @@
                 thisProcess.nowExecutingPath = nil;
             });
         };
-                
+        
         ^result
     }
 }
 
-<<<<<<< HEAD
-	init {
-		|clientCapabilities|
-		server.addDependant({
-			|server, message, value|
-			if (message == \clientOptions) {
-				resultPrefix = value['sclang.evaluateResultPrefix'] ?? {"> "};
-				postResult = value['sclang.postEvaluateResults'] ? true;
-			}
-		})
-	}
-
-	options {
-		^()
-	}
-
-	onReceived {
-		|method, params|
-		var source, document, function, result, resultStream;
-
-		source = params["sourceCode"];
-		document = LSPDocument.findByQUuid(params["textDocument"]["uri"].urlDecode);
-
-		thisProcess.nowExecutingPath = document.path;
-
-		result = ();
-
-		source = thisProcess.interpreter.preProcessor.value(source) ?? { source };
-		function = source.compile();
-		if (function.isNil) {
-			result[\compileError] = "Compile error?"
-		} {
-			try {
-				resultStream = CollStream("");
-				function.value().printOn(resultStream);
-				result[\result] = resultStream.collection;
-
-				if (postResult) {
-					resultPrefix.post;
-					resultStream.contents.postln;
-				}
-			} {
-				|error|
-				result[\error] = error.errorString;
-
-				if (postResult) {
-					error.reportError
-				}
-			};
-		};
-
-		thisProcess.nowExecutingPath = nil;
-
-		^result
-	}
-}
-=======
->>>>>>> 8869a70e
